--- conflicted
+++ resolved
@@ -121,11 +121,7 @@
             } => {
                 write!(
                     writer,
-<<<<<<< HEAD
-                    r#"<polyline stroke-width="{}" stroke="{}" fill="none" points=""#,
-=======
                     r#"<polyline stroke-width="{:.5}" stroke="{}" fill="none" points=""#,
->>>>>>> 02e0c1be
                     thickness * self.transform_scale,
                     color
                 )?;
@@ -142,11 +138,7 @@
             } => {
                 write!(
                     writer,
-<<<<<<< HEAD
-                    r#"<polygon stroke-width="{}" stroke="{}" fill="none" points=""#,
-=======
                     r#"<polygon stroke-width="{:.5}" stroke="{}" fill="none" points=""#,
->>>>>>> 02e0c1be
                     thickness * self.transform_scale,
                     color
                 )?;
@@ -173,7 +165,7 @@
             } => {
                 write!(
                     writer,
-                    r#"<polygon fill="{}" stroke="{}" stroke-width="{}" points=""#,
+                    r#"<polygon fill="{}" stroke="{}" stroke-width="{:.5}" points=""#,
                     fill_color,
                     stroke_color,
                     thickness * self.transform_scale
